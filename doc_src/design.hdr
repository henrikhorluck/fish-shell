/**
\page design Design document
\htmlonly[block]
<div class="fish_only_bar">
<div class="design">
<h1 class="interior_title">Design documentation</h1>
\endhtmlonly

\section design-overview Overview

This is a description of the design principles that have been used to design fish. The fish design has three high level goals. These are:

-# Everything that can be done in other shell languages should be possible to do in fish, though fish may rely on external commands in doing so.

-# Fish should be user friendly, but not at the expense of expressiveness. Most tradeoffs between power and ease of use can be avoided with careful design.

-# Whenever possible without breaking the above goals, fish should follow the Posix syntax.

To achieve these high-level goals, the fish design relies on a number of more specific design principles. These are presented below, together with a rationale and a few examples for each.


\section ortho The law of orthogonality

The shell language should have a small set of orthogonal features. Any situation where two features are related but not identical, one of them should be removed, and the other should be made powerful and general enough to handle all common use cases of either feature.

Rationale:
Related features make the language larger, which makes it harder to learn. It also increases the size of the sourcecode, making the program harder to maintain and update.

Examples:

- Here documents are too similar to using echo inside of a pipeline.

- Subshells, command substitution and process substitution are strongly related. `fish` only supports command substitution, the others can be achieved either using a block or the psub shellscript function.

- Having both aliases and functions is confusing, especially since both of them have limitations and problems. `fish` functions have none of the drawbacks of either syntax.

- The many Posix quoting styles are silly, especially $''.


\section design-response The law of responsiveness

The shell should attempt to remain responsive to the user at all times, even in the face of contended or unresponsive filesystems. It is only acceptable to block in response to a user initiated action, such as running a command.

Rationale:
Bad performance increases user-facing complexity, because it trains users to recognize and route around slow use cases. It is also incredibly frustrating.

Examples:

- Features like syntax highlighting and autosuggestions must perform all of their disk I/O asynchronously.

- Startup should minimize forks and disk I/O, so that fish can be started even if the system is under load.

\section design-configurability Configurability is the root of all evil

Every configuration option in a program is a place where the program is too stupid to figure out for itself what the user really wants, and should be considered a failiure of both the program and the programmer who implemented it.

Rationale:
Different configuration options are a nightmare to maintain, since the number of potential bugs caused by specific configuration combinations quickly becomes an issue. Configuration options often imply assumptions about the code which change when reimplementing the code, causing issues with backwards compatibility. But mostly, configuration options should be avoided since they simply should not exist, as the program should be smart enough to do what is best, or at least a good enough approximation of it.

Examples:

- Fish allows the user to set various syntax highlighting colors. This is needed because fish does not know what colors the terminal uses by default, which might make some things unreadable. The proper solution would be for text color preferences to be defined centrally by the user for all programs, and for the terminal emulator to send these color properties to fish.

- Fish does not allow you to set the history filename, the number of history entries, different language substyles or any number of other common shell configuration options.

A special note on the evils of configurability is the long list of very useful features found in some shells, that are not turned on by default. Both zsh and bash support command specific completions, but no such completions are shipped with bash by default, and they are turned off by default in zsh. Other features that zsh support that are disabled by default include tab-completion of strings containing wildcards, a sane completion pager and a history file.


\section user The law of user focus

When designing a program, one should first think about how to make a intuitive and powerful program. Implementation issues should only be considered once a user interface has been designed.

Rationale:
This design rule is different than the others, since it describes how one should go about designing new features, not what the features should be. The problem with focusing on what can be done, and what is easy to do, is that to much of the implementation is exposed. This means that the user must know a great deal about the underlying system to be able to guess how the shell works, it also means that the language will often be rather low-level.

Examples:
- There should only be one type of input to the shell, lists of commands. Loops, conditionals and variable assignments are all performed through regular commands.

- The differences between builtin commands and shellscript functions should be made as small as possible. Builtins and shellscript functions should have exactly the same types of argument expansion as other commands, should be possible to use in any position in a pipeline, and should support any io redirection.

- Instead of forking when performing command substitution to provide a fake variable scope, all fish commands are performed from the same process, and fish instead supports true scoping.

- All blocks end with the `end` builtin.


\section disc The law of discoverability

A program should be designed to make its features as easy as possible to discover for the user.

Rationale:
A program whose features are discoverable turns a new user into an expert in a shorter span of time, since the user will become an expert on the program simply by using it.

<<<<<<< HEAD
The main benefit of a graphical program over a command line-based program is discoverability. In a graphical program, one can discover all the common features by simply looking at the user interface and guessing what the different buttons, menus and other widgets do. The traditional way to discover features in commandline programs is through manual pages. This requires both that the user starts to use a different program, and the she/he then remembers the new information until the next time she/he uses the same program.
=======
A program whose features are discoverable turns a new user into an
expert in a shorter span of time, since the user will become an expert
on the program simply by using it.

The main benefit of a graphical program over a command line-based
program is discoverability. In a graphical program, one can discover
all the common features by simply looking at the user interface and
guessing what the different buttons, menus and other widgets do. The
traditional way to discover features in commandline programs is
through manual pages. This requires both that the user starts to use a
different program, and then she/he remembers the new information
until the next time she/he uses the same program.
>>>>>>> 1d0279ea

Examples:
- Everything should be tab-completable, and every tab completion should have a description.

- Every syntax error and error in a builtin command should contain an error message describing what went wrong and a relevant help page. Whenever possible, errors should be flagged red by the syntax highlighter.

- The help manual should be easy to read, easily available from the shell, complete and contain many examples

- The language should be uniform, so that once the user understands the command/argument syntax, he will know the whole language, and be able to use tab-completion to discover new featues.



\htmlonly[block]
</div>
</div>
\endhtmlonly

*/<|MERGE_RESOLUTION|>--- conflicted
+++ resolved
@@ -90,22 +90,7 @@
 Rationale:
 A program whose features are discoverable turns a new user into an expert in a shorter span of time, since the user will become an expert on the program simply by using it.
 
-<<<<<<< HEAD
-The main benefit of a graphical program over a command line-based program is discoverability. In a graphical program, one can discover all the common features by simply looking at the user interface and guessing what the different buttons, menus and other widgets do. The traditional way to discover features in commandline programs is through manual pages. This requires both that the user starts to use a different program, and the she/he then remembers the new information until the next time she/he uses the same program.
-=======
-A program whose features are discoverable turns a new user into an
-expert in a shorter span of time, since the user will become an expert
-on the program simply by using it.
-
-The main benefit of a graphical program over a command line-based
-program is discoverability. In a graphical program, one can discover
-all the common features by simply looking at the user interface and
-guessing what the different buttons, menus and other widgets do. The
-traditional way to discover features in commandline programs is
-through manual pages. This requires both that the user starts to use a
-different program, and then she/he remembers the new information
-until the next time she/he uses the same program.
->>>>>>> 1d0279ea
+The main benefit of a graphical program over a command line-based program is discoverability. In a graphical program, one can discover all the common features by simply looking at the user interface and guessing what the different buttons, menus and other widgets do. The traditional way to discover features in commandline programs is through manual pages. This requires both that the user starts to use a different program, and then she/he remembers the new information until the next time she/he uses the same program.
 
 Examples:
 - Everything should be tab-completable, and every tab completion should have a description.
