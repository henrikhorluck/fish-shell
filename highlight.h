--- conflicted
+++ resolved
@@ -28,19 +28,14 @@
     highlight_spec_quote, //quoted string
     highlight_spec_redirection, //redirection
     highlight_spec_autosuggestion, //autosuggestion
-<<<<<<< HEAD
-    
+
     // Pager support
     highlight_spec_pager_prefix,
     highlight_spec_pager_completion,
     highlight_spec_pager_description,
     highlight_spec_pager_progress,
     highlight_spec_pager_secondary,
-    
-    
-=======
 
->>>>>>> 370b47d2
     HIGHLIGHT_SPEC_PRIMARY_MASK = 0xFF,
 
     /* The following values are modifiers */
