# fish 3.1.0

## Notable improvements and fixes
- A new `$pipestatus` variable contains a list of exit statuses of the previous job, for each of the separate commands in a pipeline (#5632)
- fish no longer buffers pipes to the last function in a pipeline, improving many cases where pipes appeared to block or hang (#1396).
- An overhaul of error messages for builtin commands, including a removal of the overwhelming usage summary, more readable stack traces (#3404, #5434), stack traces for `test` (aka `[`) (#5771).
- `fish`'s debugging arguments have been significantly improved. The `--debug-level` option has been removed, and a new `--debug` option replaces it. This option accepts various categories, which may be listed via `fish --print-debug-categories` (#5879). A new `--debug-output` option allows for redirection of debug output.
- `string` has a new `collect` subcommand for use in command substitutions, producing a single output instead of splitting on new lines (similar to `"$(cmd)"` in other shells) (#159).
- The fish manual, tutorial and FAQ are now available in `man` format as `fish-doc`, `fish-tutorial` and `fish-faq` respectively (#5521).
- Like other shells, `cd` now always looks for its argument in the current directory as a last resort, even if the `CDPATH` variable does not include it or "." (#4484).
- `fish` now correctly handles CDPATH entries that starts with `..` (#6220).
<<<<<<< HEAD
- New redirections `&>` and `&|` may be used to redirect or pipe stdout, and also redirect stderr to stdout (#6192).
- The `fish_trace` variable may be set to trace execution. This performs a similar role as `set -x`.
=======
>>>>>>> ab011b0c

### Syntax changes and new commands
- Brace expansion now only takes place if the braces include a "," or a variable expansion, meaning common commands such as `git reset HEAD@{0}` do not require escaping (#5869).
- New redirections `&>` and `&|` may be used to redirect or pipe stdout, and also redirect stderr to stdout (#6192).
- `switch` now allows arguments that expand to nothing, like empty variables (#5677).

### Scripting improvements
- `string split0` now returns 0 if it split something (#5701).
- In the interest of consistency, `builtin -q` and `command -q` can now be used to query if a builtin or command exists (#5631).
- `math` now accepts `--scale=max` for the maximum scale (#5579).
- `cd` understands the `--` argument to make it possible to change to directories starting with a hyphen (#6071).
- `complete --do-complete` now also does fuzzy matches (#5467).
- `complete --do-complete` can be used inside completions, allowing limited recursion (#3474).
- `count` now also counts lines fed on standard input (#5744).
- `printf` prints what it can when input hasn't been fully converted to a number, but still prints an error (#5532).
- `complete -C foo` now works as expected, rather than requiring `complete -Cfoo`.
- `complete` gained a new `--force-files` (short `-F`) switch to reenable file completions. This allows `sudo -E` and `pacman -Qo` to complete correctly (#5646).
- `argparse` now defaults to showing the current function name (instead of `argparse`) in its errors, making `--name` often superfluous (#5835).
- `argparse` learned a new `--ignore-unknown` flag to keep unrecognized options, allowing multiple argparse passes to parse options (#5367).
- `fish_indent` now handles semicolons better, including leaving them in place for `; and` and `; or` instead of breaking the line.
- The default read limit has been increased to 100MiB (#5267).
- `math` now also understands `x` for multiplication, provided it is followed by whitespace (#5906).
- `functions --erase` now also prevents fish from autoloading a function for the first time (#5951).
- `jobs --last` returns 0 to indicate success when a job is found (#6104).
- `commandline -p` and `commandline -j` now split on `&&` and `||` in addition to `;` and `&` (#6214).
- A bug where `string split` would drop empty strings if the output was only empty strings has been fixed (#5987).
- `eval` no long creates a new local variable scope, but affects variables in the scope it is called from (#4443). `source` still creates a new local scope.
- Local values for `fish_complete_path` and `fish_function_path` are now ignored; only their global values are respected.
- Empty universal variables may now be exported (#5992).
- Exported universal variables are no longer imported into the global scope, preventing shadowing. This makes it easier to change such variables for all fish sessions and avoids breakage when the value is a list of multiple elements (#5258).
- A bug where local variables would not be exported to functions has been fixed (#6153).
- The null command (`:`) now always exits successfully, rather than passing through the previous exit status (#6022).

### Interactive improvements
- fish only parses `/etc/paths` on macOS in login shells, matching the bash implementation (#5637) and avoiding changes to path ordering in child shells (#5456).
- The locale is now reloaded when the `LOCPATH` variable is changed (#5815).
- `read` no longer keeps a history, making it suitable for operations that shouldn't end up there, like password entry (#5904).

#### New or improved bindings
- Pasting strips leading spaces to avoid pasted commands being omitted from the history (#4327).
- The default escape delay (to differentiate between the escape key and an alt-combination) has been reduced to 30ms, down from 300ms for the default mode and 100ms for vi-mode (#3904).
- The `forward-bigword` binding now interacts correctly with autosuggestions (#5336)
- The `fish_clipboard_*` functions support wayland by using [`wl-clipboard`](https://github.com/bugaevc/wl-clipboard) (#5450).
- The nextd and prevd functions no longer print "Hit end of history", instead using a BEL.
- If fish_mode_prompt exists, vi-mode will only execute it on mode-switch instead of the entire prompt. This should make it much more responsive with slow prompts (#5783).
- The path-component bindings (like ctrl-w) now also stop at ":" and "@" because those are used to denote user and host in ssh-likes (#5841).
- The NULL character can now be bound via `bind -k nul`. Terminals often generate this character via control-space. (#3189).
- A new readline command `expand-abbr` can be used to trigger abbreviation expansion (#5762).
- The `self-insert` readline command will now insert the binding sequence, if not empty.
- A new binding to prepend `sudo`, bound to alt-s by default (#6140).
- The alt-w binding to describe a command should now work better with multiline prompts (#6110)
- The alt-h binding to open a command's man page now tries to ignore `sudo` (#6122).
- A new pair of bind functions, `history-prefix-search-backward` (and forward) was introduced (#6143).

#### Improved prompts
- The git prompt in informative mode now shows the number of stashes if enabled.
- The git prompt now has an option ($__fish_git_prompt_use_informative_chars) to use the (more modern) informative characters without enabling informative mode.

#### Improved output
- New `fish_pager_color_` options have been added to control more elements of the pager's colors (#5524).
- Better detection and support for using fish from various system consoles, where limited colors and special characters are supported (#5552 and others).
- fish now tries to guess if the system supports Unicode 9 (and displays emoji as wide), eliminating the need to set `$fish_emoji_width` in most cases (#5722).
- fish now underlines every valid entered path instead of just the last one (#5872).
- When syntax highlighting a string with an unclosed quote, only the quote itself will be shown as an error, instead of the whole argument.

#### New or improved completions
- Added completions for
  - `aws`
  - `bat` (#6052)
  - `bosh` (#5700)
  - `btrfs`
  - `camcontrol`
  - `cf` (#5700)
  - `code` (#6205)
  - `csc` and `csi` (#6016)
  - `cwebp` (#6034)
  - `cygpath` and `cygstart` (#6239)
  - `epkginfo` (#5829)
  - `ffmpeg`, `ffplay`, and `ffprobe` (#5922)
  - `fsharpc` and `fsharpi` (#6016)
  - `fzf` (#6178)
  - `g++` (#6217)
  - `gpg1` (#6139)
  - `gpg2` (#6062)
  - `grub-mkrescue` (#6182)
  - `hledger` (#6043)
  - `irb` (#6260)
  - `iw` (#6232)
  - `kak`
  - `mariner` (#5718)
  - `nethack` (#6240)
  - `patool` (#6083)
  - `phpunit` (#6197)
  - `qubes-gpg-client` (#6067)
  - `rg`
  - `rustup`
  - `sfdx` (#6149)
  - `speedtest` and `speedtest-cli` (#5840)
  - `src` (#6026)
  - `tokei` (#6085)
  - `tsc` (#6016)
  - `vbc` (#6016)
  - `zpaq` (#6245)
- Lots of improvements to completions.

## Deprecations
- The vcs-prompt functions have been promoted to names without double-underscore, so __fish_git_prompt is now fish_git_prompt, __fish_vcs_prompt is now fish_vcs_prompt, __fish_hg_prompt is now fish_hg_prompt and __fish_svn_prompt is now fish_svn_prompt. Shims at the old names have been added, and the variables have kept their old names (#5586).
- `string replace` has an additional round of escaping in the replacement expression, so escaping backslashes requires many escapes (eg `string replace -ra '([ab])' '\\\\\\\$1' a`). The new feature flag `regex-easyesc` can be used to disable this, so that the same effect can be achieved with `string replace -ra '([ab])' '\\\\$1' a` (#5556). As a reminder, the intention behind feature flags is that this will eventually become the default and then only option, so scripts should be updated.

### For distributors and developers
- fish 3.0 introduced a CMake-based build system. In fish 3.1, both the Autotools-based build and legacy Xcode build system have been removed, leaving only the CMake build system. All distributors and developers must install CMake.
- The documentation is now built with Sphinx. The old Doxygen-based documentation system has been removed. Developers, and distributors who wish to rebuild the documentation, must install Sphinx.
- The `INTERNAL_WCWIDTH` build option has been removed, as fish now always uses an internal `wcwidth` function. It has a number of configuration options that make it more suitable for general use (#5777).
- mandoc can now be used to format the output from `--help` if `nroff` is not installed, reducing the number of external dependencies on systems with `mandoc` installed (#5489).

---

# fish 3.0.2 (released February 19, 2019)

This release of fish fixes an issue discovered in fish 3.0.1.

### Fixes and improvements

- The PWD environment variable is now ignored if it does not resolve to the true working directory, fixing strange behaviour in terminals started by editors and IDEs (#5647).

If you are upgrading from version 2.7.1 or before, please also review the release notes for 3.0.1,
3.0.0 and 3.0b1 (included below).

---

# fish 3.0.1 (released February 11, 2019)

This release of fish fixes a number of major issues discovered in fish 3.0.0.

### Fixes and improvements

- `exec` does not complain about running foreground jobs when called (#5449).
- while loops now evaluate to the last executed command in the loop body (or zero if the body was empty), matching POSIX semantics (#4982).
- `read --silent` no longer echoes to the tty when run from a non-interactive script (#5519).
- On macOS, path entries with spaces in `/etc/paths` and `/etc/paths.d` now correctly set path entries with spaces. Likewise, `MANPATH` is correctly set from `/etc/manpaths` and `/etc/manpaths.d` (#5481).
- fish starts correctly under Cygwin/MSYS2 (#5426).
- The `pager-toggle-search` binding (Ctrl-S by default) will now activate the search field, even when the pager is not focused.
- The error when a command is not found is now printed a single time, instead of once per argument (#5588).
- Fixes and improvements to the git completions, including printing correct paths with older git versions, fuzzy matching again, reducing unnecessary offers of root paths (starting with `:/`) (#5578, #5574, #5476), and ignoring shell aliases, so enterprising users can set up the wrapping command (via `set -g __fish_git_alias_$command $whatitwraps`) (#5412).
- Significant performance improvements to core shell functions (#5447) and to the `kill` completions (#5541).
- Starting in symbolically-linked working directories works correctly (#5525).
- The default `fish_title` function no longer contains extra spaces (#5517).
- The `nim` prompt now works correctly when chosen in the Web-based configuration (#5490).
- `string` now prints help to stdout, like other builtins (#5495).
- Killing the terminal while fish is in vi normal mode will no longer send it spinning and eating CPU. (#5528)
- A number of crashes have been fixed (#5550, #5548, #5479, #5453).
- Improvements to the documentation and certain completions.

### Known issues

There is one significant known issue that was not corrected before the release:

- fish does not run correctly under Windows Services for Linux before Windows 10 version 1809/17763, and the message warning of this may not be displayed (#5619).

If you are upgrading from version 2.7.1 or before, please also review the release notes for 3.0.0 and 3.0b1 (included below).

---

# fish 3.0.0 (released December 28, 2018)

fish 3 is a major release, which introduces some breaking changes alongside improved functionality. Although most existing scripts will continue to work, they should be reviewed against the list contained in the 3.0b1 release notes below.

Compared to the beta release of fish 3.0b1, fish version 3.0.0:

- builds correctly against musl libc (#5407)
- handles huge numeric arguments to `test` correctly (#5414)
- removes the history colouring introduced in 3.0b1, which did not always work correctly

There is one significant known issue which was not able to be corrected before the release:

- fish 3.0.0 builds on Cygwin (#5423), but does not run correctly (#5426) and will result in a hanging terminal when started. Cygwin users are encouraged to continue using 2.7.1 until a release which corrects this is available.

If you are upgrading from version 2.7.1 or before, please also review the release notes for 3.0b1 (included below).

---

# fish 3.0b1 (released December 11, 2018)

fish 3 is a major release, which introduces some breaking changes alongside improved functionality. Although most existing scripts will continue to work, they should be reviewed against the list below.

## Notable non-backward compatible changes
- Process and job expansion has largely been removed. `%` will no longer perform these expansions, except for `%self` for the PID of the current shell. Additionally, job management commands (`disown`, `wait`, `bg`, `fg` and `kill`) will expand job specifiers starting with `%` (#4230, #1202).
- `set x[1] x[2] a b`, to set multiple elements of an array at once, is no longer valid syntax (#4236).
- A literal `{}` now expands to itself, rather than nothing. This makes working with `find -exec` easier (#1109, #4632).
- Literally accessing a zero-index is now illegal syntax and is caught by the parser (#4862). (fish indices start at 1)
- Successive commas in brace expansions are handled in less surprising manner. For example, `{,,,}` expands to four empty strings rather than an empty string, a comma and an empty string again (#3002, #4632).
- `for` loop control variables are no longer local to the `for` block (#1935).
- Variables set in `if` and `while` conditions are available outside the block (#4820).
- Local exported (`set -lx`) vars are now visible to functions (#1091).
- The new `math` builtin (see below) does not support logical expressions; `test` should be used instead (#4777).
- Range expansion will now behave sensibly when given a single positive and negative index (`$foo[5..-1]` or `$foo[-1..5]`), clamping to the last valid index without changing direction if the list has fewer elements than expected.
- `read` now uses `-s` as short for `--silent` (à la `bash`); `--shell`'s abbreviation (formerly `-s`) is now `-S` instead (#4490).
- `cd` no longer resolves symlinks. fish now maintains a virtual path, matching other shells (#3350).
- `source` now requires an explicit `-` as the filename to read from the terminal (#2633).
- Arguments to `end` are now errors, instead of being silently ignored.
- The names `argparse`, `read`, `set`, `status`, `test` and `[` are now reserved and not allowed as function names. This prevents users unintentionally breaking stuff (#3000).
- The `fish_user_abbreviations` variable is no longer used; abbreviations will be migrated to the new storage format automatically.
- The `FISH_READ_BYTE_LIMIT` variable is now called `fish_byte_limit` (#4414).
- Environment variables are no longer split into arrays based on the record separator character on startup. Instead, variables are not split, unless their name ends in PATH, in which case they are split on colons (#436).
- The `history` builtin's `--with-time` option has been removed; this has been deprecated in favor of `--show-time` since 2.7.0 (#4403).
- The internal variables `__fish_datadir` and `__fish_sysconfdir` are now known as `__fish_data_dir` and `__fish_sysconf_dir` respectively.

## Deprecations

With the release of fish 3, a number of features have been marked for removal in the future. All users are encouraged to explore alternatives. A small number of these features are currently behind feature flags, which are turned on at present but may be turned off by default in the future.

A new feature flags mechanism is added for staging deprecations and breaking changes. Feature flags may be specified at launch with `fish --features ...` or by setting the universal `fish_features` variable. (#4940)

- The use of the `IFS` variable for `read` is deprecated; `IFS` will be ignored in the future (#4156). Use the `read --delimiter` option instead.
- The `function --on-process-exit` switch will be removed in future (#4700). Use the `fish_exit` event instead: `function --on-event fish_exit`.
- `$_` is deprecated and will removed in the future (#813). Use `status current-command` in a command substitution instead.
- `^` as a redirection deprecated and will be removed in the future. (#4394). Use `2>` to redirect stderr. This is controlled by the `stderr-nocaret` feature flag.
- `?` as a glob (wildcard) is deprecated and will be removed in the future (#4520). This is controlled by the `qmark-noglob` feature flag.

## Notable fixes and improvements
### Syntax changes and new commands
- fish now supports `&&` (like `and`), `||` (like `or`), and `!` (like `not`), for better migration from POSIX-compliant shells (#4620).
- Variables may be used as commands (#154).
- fish may be started in private mode via `fish --private`. Private mode fish sessions do not have access to the history file and any commands evaluated in private mode are not persisted for future sessions. A session variable `$fish_private_mode` can be queried to detect private mode and adjust the behavior of scripts accordingly to respect the user's wish for privacy.
- A new `wait` command for waiting on backgrounded processes (#4498).
- `math` is now a builtin rather than a wrapper around `bc` (#3157). Floating point computations is now used by default, and can be controlled with the new `--scale` option (#4478).
- Setting `$PATH` no longer warns on non-existent directories, allowing for a single $PATH to be shared across machines (eg via dotfiles) (#2969).
- `while` sets `$status` to a non-zero value if the loop is not executed (#4982).
- Command substitution output is now limited to 10 MB by default, controlled by the `fish_read_limit` variable (#3822). Notably, this is larger than most operating systems' argument size limit, so trying to pass argument lists this size to external commands has never worked.
- The machine hostname, where available, is now exposed as the `$hostname` reserved variable. This removes the dependency on the `hostname` executable (#4422).
- Bare `bind` invocations in config.fish now work. The `fish_user_key_bindings` function is no longer necessary, but will still be executed if it exists (#5191).
- `$fish_pid` and `$last_pid` are available as replacements for `%self` and `%last`.

### New features in commands
- `alias` has a new `--save` option to save the generated function immediately (#4878).
- `bind` has a new `--silent` option to ignore bind requests for named keys not available under the current terminal (#4188, #4431).
- `complete` has a new `--keep-order` option to show the provided or dynamically-generated argument list in the same order as specified, rather than alphabetically (#361).
- `exec` prompts for confirmation if background jobs are running.
- `funced` has a new `--save` option to automatically save the edited function after successfully editing (#4668).
- `functions` has a new ` --handlers` option to show functions registered as event handlers (#4694).
- `history search` supports globs for wildcard searching (#3136) and has a new `--reverse` option to show entries from oldest to newest (#4375).
- `jobs` has a new `--quiet` option to silence the output.
- `read` has a new `--delimiter` option for splitting input into arrays (#4256).
- `read` writes directly to stdout if called without arguments (#4407).
- `read` can now read individual lines into separate variables without consuming the input in its entirety via the new `/--line` option.
- `set` has new `--append` and `--prepend` options (#1326).
- `string match` with an empty pattern and `--entire` in glob mode now matches everything instead of nothing (#4971).
- `string split` supports a new `--no-empty` option to exclude empty strings from the result (#4779).
- `string` has new subcommands `split0` and `join0` for working with NUL-delimited output.
- `string` no longer stops processing text after NUL characters (#4605)
- `string escape` has a new `--style regex` option for escaping strings to be matched literally in `string` regex operations.
- `test` now supports floating point values in numeric comparisons.

### Interactive improvements
- A pipe at the end of a line now allows the job to continue on the next line (#1285).
- Italics and dim support out of the box on macOS for Terminal.app and iTerm (#4436).
- `cd` tab completions no longer descend into the deepest unambiguous path (#4649).
- Pager navigation has been improved. Most notably, moving down now wraps around, moving up from the commandline now jumps to the last element and moving right and left now reverse each other even when wrapping around (#4680).
- Typing normal characters while the completion pager is active no longer shows the search field. Instead it enters them into the command line, and ends paging (#2249).
- A new input binding `pager-toggle-search` toggles the search field in the completions pager on and off. By default, this is bound to Ctrl-S.
- Searching in the pager now does a full fuzzy search (#5213).
- The pager will now show the full command instead of just its last line if the number of completions is large (#4702).
- Abbreviations can be tab-completed (#3233).
- Tildes in file names are now properly escaped in completions (#2274).
- Wrapping completions (from `complete --wraps` or `function --wraps`) can now inject arguments. For example, `complete gco --wraps 'git checkout'` now works properly (#1976). The `alias` function has been updated to respect this behavior.
- Path completions now support expansions, meaning expressions like `python ~/<TAB>` now provides file suggestions just like any other relative or absolute path. (This includes support for other expansions, too.)
- Autosuggestions try to avoid arguments that are already present in the command line.
- Notifications about crashed processes are now always shown, even in command substitutions (#4962).
- The screen is no longer reset after a BEL, fixing graphical glitches (#3693).
- vi-mode now supports ';' and ',' motions. This introduces new {forward,backward}-jump-till and repeat-jump{,-reverse} bind functions (#5140).
- The `*y` vi-mode binding now works (#5100).
- True color is now enabled in neovim by default (#2792).
- Terminal size variables (`$COLUMNS`/`$LINES`) are now updated before `fish_prompt` is called, allowing the prompt to react (#904).
- Multi-line prompts no longer repeat when the terminal is resized (#2320).
- `xclip` support has been added to the clipboard integration (#5020).
- The Alt-P keybinding paginates the last command if the command line is empty.
- `$cmd_duration` is no longer reset when no command is executed (#5011).
- Deleting a one-character word no longer erases the next word as well (#4747).
- Token history search (Alt-Up) omits duplicate entries (#4795).
- The `fish_escape_delay_ms` timeout, allowing the use of the escape key both on its own and as part of a control sequence, was applied to all control characters; this has been reduced to just the escape key.
- Completing a function shows the description properly (#5206).
- Added completions for
  - `ansible`, including `ansible-galaxy`, `ansible-playbook` and `ansible-vault` (#4697)
  - `bb-power` (#4800)
  - `bd` (#4472)
  - `bower`
  - `clang` and `clang++` (#4174)
  - `conda` (#4837)
  - `configure` (for autoconf-generated files only)
  - `curl`
  - `doas` (#5196)
  - `ebuild` (#4911)
  - `emaint` (#4758)
  - `eopkg` (#4600)
  - `exercism` (#4495)
  - `hjson`
  - `hugo` (#4529)
  - `j` (from autojump #4344)
  - `jbake` (#4814)
  - `jhipster` (#4472)
  - `kitty`
  - `kldload`
  - `kldunload`
  - `makensis` (#5242)
  - `meson`
  - `mkdocs` (#4906)
  - `ngrok` (#4642)
  - OpenBSD's `pkg_add`, `pkg_delete`, `pkg_info`, `pfctl`, `rcctl`, `signify`, and `vmctl` (#4584)
  - `openocd`
  - `optipng`
  - `opkg` (#5168)
  - `pandoc` (#2937)
  - `port` (#4737)
  - `powerpill` (#4800)
  - `pstack` (#5135)
  - `serve` (#5026)
  - `ttx`
  - `unzip`
  - `virsh` (#5113)
  - `xclip` (#5126)
  - `xsv`
  - `zfs` and `zpool` (#4608)
- Lots of improvements to completions (especially `darcs` (#5112), `git`, `hg` and `sudo`).
- Completions for `yarn` and `npm` now require the `all-the-package-names` NPM package for full functionality.
- Completions for `bower` and `yarn` now require the `jq` utility for full functionality.
- Improved French translations.

### Other fixes and improvements
- Significant performance improvements to `abbr` (#4048), setting variables (#4200, #4341), executing functions, globs (#4579), `string` reading from standard input (#4610), and slicing history (in particular, `$history[1]` for the last executed command).
- Fish's internal wcwidth function has been updated to deal with newer Unicode, and the width of some characters can be configured via the `fish_ambiguous_width` (#5149) and `fish_emoji_width` (#2652) variables. Alternatively, a new build-time option INTERNAL_WCWIDTH can be used to use the system's wcwidth instead (#4816).
- `functions` correctly supports `-d` as the short form of `--description`. (#5105)
- `/etc/paths` is now parsed like macOS' bash `path_helper`, fixing $PATH order (#4336, #4852) on macOS.
- Using a read-only variable in a `for` loop produces an error, rather than silently producing incorrect results (#4342).
- The universal variables filename no longer contains the hostname or MAC address. It is now at the fixed location `.config/fish/fish_variables` (#1912).
- Exported variables in the global or universal scope no longer have their exported status affected by local variables (#2611).
- Major rework of terminal and job handling to eliminate bugs (#3805, #3952, #4178, #4235, #4238, #4540, #4929, #5210).
- Improvements to the manual page completion generator (#2937, #4313).
- `suspend --force` now works correctly (#4672).
- Pressing Ctrl-C while running a script now reliably terminates fish (#5253).

### For distributors and developers
- fish ships with a new build system based on CMake. CMake 3.2 is the minimum required version. Although the autotools-based Makefile and the Xcode project are still shipped with this release, they will be removed in the near future. All distributors and developers are encouraged to migrate to the CMake build.
- Build scripts for most platforms no longer require bash, using the standard sh instead.
- The `hostname` command is no longer required for fish to operate.

--

# fish 2.7.1 (released December 23, 2017)

This release of fish fixes an issue where iTerm 2 on macOS would display a warning about paste bracketing being left on when starting a new fish session (#4521).

If you are upgrading from version 2.6.0 or before, please also review the release notes for 2.7.0 and 2.7b1 (included below).

--

# fish 2.7.0 (released November 23, 2017)

There are no major changes between 2.7b1 and 2.7.0. If you are upgrading from version 2.6.0 or before, please also review the release notes for 2.7b1 (included below).

Xcode builds and macOS packages could not be produced with 2.7b1, but this is fixed in 2.7.0.

--

# fish 2.7b1 (released October 31, 2017)

## Notable improvements
- A new `cdh` (change directory using recent history) command provides a more friendly alternative to prevd/nextd and pushd/popd (#2847).
- A new `argparse` command is available to allow fish script to parse arguments with the same behavior as builtin commands. This also includes the `fish_opt` helper command. (#4190).
- Invalid array indexes are now silently ignored (#826, #4127).
- Improvements to the debugging facility, including a prompt specific to the debugger (`fish_breakpoint_prompt`) and a `status is-breakpoint` subcommand (#1310).
- `string` supports new `lower` and `upper` subcommands, for altering the case of strings (#4080). The case changing is not locale-aware yet.- `string escape` has a new `--style=xxx` flag where `xxx` can be `script`, `var`, or `url` (#4150), and can be reversed with `string unescape` (#3543).
- History can now be split into sessions with the `fish_history` variable, or not saved to disk at all (#102).
- Read history is now controlled by the `fish_history` variable rather than the `--mode-name` flag (#1504).
- `command` now supports an `--all` flag to report all directories with the command. `which` is no longer a runtime dependency (#2778).
- fish can run commands before starting an interactive session using the new `--init-command`/`-C` options (#4164).
- `set` has a new `--show` option to show lots of information about variables (#4265).

## Other significant changes
- The `COLUMNS` and `LINES` environment variables are now correctly set the first time `fish_prompt` is run (#4141).
- `complete`'s `--no-files` option works as intended (#112).
- `echo -h` now correctly echoes `-h` in line with other shells (#4120).
- The `export` compatibility function now returns zero on success, rather than always returning 1 (#4435).
- Stop converting empty elements in MANPATH to "." (#4158). The behavior being changed was introduced in fish 2.6.0.
- `count -h` and `count --help` now return 1 rather than produce command help output (#4189).
- An attempt to `read` which stops because too much data is available still defines the variables given as parameters (#4180).
- A regression in fish 2.4.0 which prevented `pushd +1` from working has been fixed (#4091).
- A regression in fish 2.6.0 where multiple `read` commands in non-interactive scripts were broken has been fixed (#4206).
- A regression in fish 2.6.0 involving universal variables with side-effects at startup such as `set -U fish_escape_delay_ms 10` has been fixed (#4196).
- Added completions for:
  - `as` (#4130)
  - `cdh` (#2847)
  - `dhcpd` (#4115)
  - `ezjail-admin` (#4324)
  - Fabric's `fab` (#4153)
  - `grub-file` (#4119)
  - `grub-install` (#4119)
  - `jest` (#4142)
  - `kdeconnect-cli`
  - `magneto` (#4043, #4108)
  - `mdadm` (#4198)
  - `passwd` (#4209)
  - `pip` and `pipenv` (#4448)
  - `s3cmd` (#4332)
  - `sbt` (#4347)
  - `snap` (#4215)
  - Sublime Text 3's `subl` (#4277)
- Lots of improvements to completions.
- Updated Chinese and French translations.

- Improved completions for:
  - `apt`
  - `cd` (#4061)
  - `composer` (#4295)
  - `eopkg`
  - `flatpak` (#4456)
  - `git` (#4117, #4147, #4329, #4368)
  - `gphoto2`
  - `killall` (#4052)
  - `ln`
  - `npm` (#4241)
  - `ssh` (#4377)
  - `tail`
  - `xdg-mime` (#4333)
  - `zypper` (#4325)
---

# fish 2.6.0 (released June 3, 2017)

Since the beta release of fish 2.6b1, fish version 2.6.0 contains a number of minor fixes, new completions for `magneto` (#4043), and improvements to the documentation.

## Known issues

- Apple macOS Sierra 10.12.5 introduced a problem with launching web browsers from other programs using AppleScript. This affects the fish Web configuration (`fish_config`); users on these platforms will need to manually open the address displayed in the terminal, such as by copying and pasting it into a browser. This problem will be fixed with macOS 10.12.6.

If you are upgrading from version 2.5.0 or before, please also review the release notes for 2.6b1 (included below).

---

# fish 2.6b1 (released May 14, 2017)

## Notable fixes and improvements

- Jobs running in the background can now be removed from the list of jobs with the new `disown` builtin, which behaves like the same command in other shells (#2810).
- Command substitutions now have access to the terminal, like in other shells. This allows tools like `fzf` to work properly (#1362, #3922).
- In cases where the operating system does not report the size of the terminal, the `COLUMNS` and `LINES` environment variables are used; if they are unset, a default of 80x24 is assumed.
- New French (#3772 & #3788) and improved German (#3834) translations.
- fish no longer depends on the `which` external command.

## Other significant changes

- Performance improvements in launching processes, including major reductions in signal blocking. Although this has been heavily tested, it may cause problems in some circumstances; set the `FISH_NO_SIGNAL_BLOCK` variable to 0 in your fish configuration file to return to the old behaviour (#2007).
- Performance improvements in prompts and functions that set lots of colours (#3793).
- The Delete key no longer deletes backwards (a regression in 2.5.0).
- `functions` supports a new `--details` option, which identifies where the function was loaded from (#3295), and a `--details --verbose` option which includes the function description (#597).
- `read` will read up to 10 MiB by default, leaving the target variable empty and exiting with status 122 if the line is too long. You can set a different limit with the `FISH_READ_BYTE_LIMIT` variable.
- `read` supports a new `--silent` option to hide the characters typed (#838), for when reading sensitive data from the terminal. `read` also now accepts simple strings for the prompt (rather than scripts) with the new `-P` and `--prompt-str` options (#802).
- `export` and `setenv` now understand colon-separated `PATH`, `CDPATH` and `MANPATH` variables.
- `setenv` is no longer a simple alias for `set -gx` and will complain, just like the csh version, if given more than one value (#4103).
- `bind` supports a new `--list-modes` option (#3872).
- `bg` will check all of its arguments before backgrounding any jobs; any invalid arguments will cause a failure, but non-existent (eg recently exited) jobs are ignored (#3909).
- `funced` warns if the function being edited has not been modified (#3961).
- `printf` correctly outputs "long long" integers (#3352).
- `status` supports a new `current-function` subcommand to print the current function name (#1743).
- `string` supports a new `repeat` subcommand (#3864). `string match` supports a new `--entire` option to emit the entire line matched by a pattern (#3957). `string replace` supports a new `--filter` option to only emit lines which underwent a replacement (#3348).
- `test` supports the `-k` option to test for sticky bits (#733).
- `umask` understands symbolic modes (#738).
- Empty components in the `CDPATH`, `MANPATH` and `PATH` variables are now converted to "." (#2106, #3914).
- New versions of ncurses (6.0 and up) wipe terminal scrollback buffers with certain commands; the `C-l` binding tries to avoid this (#2855).
- Some systems' `su` implementations do not set the `USER` environment variable; it is now reset for root users (#3916).
- Under terminals which support it, bracketed paste is enabled, escaping problematic characters for security and convience (#3871). Inside single quotes (`'`), single quotes and backslashes in pasted text are escaped (#967). The `fish_clipboard_paste` function (bound to `C-v` by default) is still the recommended pasting method where possible as it includes this functionality and more.
- Processes in pipelines are no longer signalled as soon as one command in the pipeline has completed (#1926). This behaviour matches other shells mre closely.
- All functions requiring Python work with whichever version of Python is installed (#3970). Python 3 is preferred, but Python 2.6 remains the minimum version required.
- The color of the cancellation character can be controlled by the `fish_color_cancel` variable (#3963).
- Added completions for:
 - `caddy` (#4008)
 - `castnow` (#3744)
 - `climate` (#3760)
 - `flatpak`
 - `gradle` (#3859)
 - `gsettings` (#4001)
 - `helm` (#3829)
 - `i3-msg` (#3787)
 - `ipset` (#3924)
 - `jq` (#3804)
 - `light` (#3752)
 - `minikube` (#3778)
 - `mocha` (#3828)
 - `mkdosfs` (#4017)
 - `pv` (#3773)
 - `setsid` (#3791)
 - `terraform` (#3960)
 - `usermod` (#3775)
 - `xinput`
 - `yarn` (#3816)
- Improved completions for `adb` (#3853), `apt` (#3771), `bzr` (#3769), `dconf`, `git` (including #3743), `grep` (#3789), `go` (#3789), `help` (#3789), `hg` (#3975), `htop` (#3789), `killall` (#3996), `lua`, `man` (#3762), `mount` (#3764 & #3841), `obnam` (#3924), `perl` (#3856), `portmaster` (#3950), `python` (#3840), `ssh` (#3781), `scp` (#3781), `systemctl` (#3757) and `udisks` (#3764).

---

# fish 2.5.0 (released February 3, 2017)

There are no major changes between 2.5b1 and 2.5.0. If you are upgrading from version 2.4.0 or before, please also review the release notes for 2.5b1 (included below).

## Notable fixes and improvements

- The Home, End, Insert, Delete, Page Up and Page Down keys work in Vi-style key bindings (#3731).

---

# fish 2.5b1 (released January 14, 2017)

## Platform Changes

Starting with version 2.5, fish requires a more up-to-date version of C++, specifically C++11 (from 2011). This affects some older platforms:

### Linux

For users building from source, GCC's g++ 4.8 or later, or LLVM's clang 3.3 or later, are known to work. Older platforms may require a newer compiler installed.

Unfortunately, because of the complexity of the toolchain, binary packages are no longer published by the fish-shell developers for the following platforms:

 - Red Hat Enterprise Linux and CentOS 5 & 6 for 64-bit builds
 - Ubuntu 12.04 (EoLTS April 2017)
 - Debian 7 (EoLTS May 2018)

Installing newer version of fish on these systems will require building from source.

### OS X SnowLeopard

Starting with version 2.5, fish requires a C++11 standard library on OS X 10.6 ("SnowLeopard"). If this library is not installed, you will see this error: `dyld: Library not loaded: /usr/lib/libc++.1.dylib`

MacPorts is the easiest way to obtain this library. After installing the SnowLeopard MacPorts release from the install page, run:

```
sudo port -v install libcxx
```

Now fish should launch successfully. (Please open an issue if it does not.)

This is only necessary on 10.6. OS X 10.7 and later include the required library by default.

## Other significant changes

- Attempting to exit with running processes in the background produces a warning, then signals them to terminate if a second attempt to exit is made. This brings the behaviour for running background processes into line with stopped processes. (#3497)
- `random` can now have start, stop and step values specified, or the new `choice` subcommand can be used to pick an argument from a list (#3619).
- A new key bindings preset, `fish_hybrid_key_bindings`, including all the Emacs-style and Vi-style bindings, which behaves like `fish_vi_key_bindings` in fish 2.3.0 (#3556).
- `function` now returns an error when called with invalid options, rather than defining the function anyway (#3574). This was a regression present in fish 2.3 and 2.4.0.
- fish no longer prints a warning when it identifies a running instance of an old version (2.1.0 and earlier). Changes to universal variables may not propagate between these old versions and 2.5b1.
- Improved compatiblity with Android (#3585), MSYS/mingw (#2360), and Solaris (#3456, #3340).
- Like other shells, the `test` builting now returns an error for numeric operations on invalid integers (#3346, #3581).
- `complete` no longer recognises `--authoritative` and `--unauthoritative` options, and they are marked as obsolete.
- `status` accepts subcommands, and should be used like `status is-interactive`. The old options continue to be supported for the foreseeable future (#3526), although only one subcommand or option can be specified at a time.
- Selection mode (used with "begin-selection") no longer selects a character the cursor does not move over (#3684).
- List indexes are handled better, and a bit more liberally in some cases (`echo $PATH[1 .. 3]` is now valid) (#3579).
- The `fish_mode_prompt` function is now simply a stub around `fish_default_mode_prompt`, which allows the mode prompt to be included more easily in customised prompt functions (#3641).

## Notable fixes and improvements
- `alias`, run without options or arguments, lists all defined aliases, and aliases now include a description in the function signature that identifies them.
- `complete` accepts empty strings as descriptions (#3557).
- `command` accepts `-q`/`--quiet` in combination with `--search` (#3591), providing a simple way of checking whether a command exists in scripts.
- Abbreviations can now be renamed with `abbr --rename OLD_KEY NEW_KEY` (#3610).
- The command synopses printed by `--help` options work better with copying and pasting (#2673).
- `help` launches the browser specified by the `$fish_help_browser variable` if it is set (#3131).
- History merging could lose items under certain circumstances and is now fixed (#3496).
- The `$status` variable is now set to 123 when a syntactically invalid command is entered (#3616).
- Exiting fish now signals all background processes to terminate, not just stopped jobs (#3497).
- A new `prompt_hostname` function which prints a hostname suitable for use in prompts (#3482).
- The `__fish_man_page` function (bound to Alt-h by default) now tries to recognize subcommands (e.g. `git add` will now open the "git-add" man page) (#3678).
- A new function `edit_command_buffer` (bound to Alt-e & Alt-v by default) to edit the command buffer in an external editor (#1215, #3627).
- `set_color` now supports italics (`--italics`), dim (`--dim`) and reverse (`--reverse`) modes (#3650).
- Filesystems with very slow locking (eg incorrectly-configured NFS) will no longer slow fish down (#685).
- Improved completions for `apt` (#3695), `fusermount` (#3642), `make` (#3628), `netctl-auto` (#3378), `nmcli` (#3648), `pygmentize` (#3378), and `tar` (#3719).
- Added completions for:
 - `VBoxHeadless` (#3378)
 - `VBoxSDL` (#3378)
 - `base64` (#3378)
 - `caffeinate` (#3524)
 - `dconf` (#3638)
 - `dig` (#3495)
 - `dpkg-reconfigure` (#3521 & #3522)
 - `feh` (#3378)
 - `launchctl` (#3682)
 - `lxc` (#3554 & #3564),
 - `mddiagnose` (#3524)
 - `mdfind` (#3524)
 - `mdimport`  (#3524)
 - `mdls` (#3524)
 - `mdutil` (#3524)
 - `mkvextract` (#3492)
 - `nvram` (#3524)
 - `objdump` (#3378)
 - `sysbench` (#3491)
 - `tmutil` (#3524)

---

# fish 2.4.0 (released November 8, 2016)

There are no major changes between 2.4b1 and 2.4.0.

## Notable fixes and improvements
- The documentation is now generated properly and with the correct version identifier.
- Automatic cursor changes are now only enabled on the subset of XTerm versions known to support them, resolving a problem where older versions printed garbage to the terminal before and after every prompt (#3499).
- Improved the title set in Apple Terminal.app.
- Added completions for `defaults` and improved completions for `diskutil` (#3478).

---

# fish 2.4b1 (released October 18, 2016)

## Significant changes
- The clipboard integration has been revamped with explicit bindings. The killring commands no longer copy from, or paste to, the X11 clipboard - use the new copy (`C-x`) and paste (`C-v`) bindings instead. The clipboard is now available on OS X as well as systems using X11 (e.g. Linux). (#3061)
- `history` uses subcommands (`history delete`) rather than options (`history --delete`) for its actions (#3367). You can no longer specify multiple actions via flags (e.g., `history --delete --save something`).
- New `history` options have been added, including `--max=n` to limit the number of history entries, `--show-time` option to show timestamps (#3175, #3244), and `--null` to null terminate history entries in the search output.
- `history search` is now case-insensitive by default (which also affects `history delete`) (#3236).
- `history delete` now correctly handles multiline commands (#31).
- Vi-style bindings no longer include all of the default emacs-style bindings; instead, they share some definitions (#3068).
- If there is no locale set in the environment, various known system configuration files will be checked for a default. If no locale can be found, `en_US-UTF.8` will be used (#277).
- A number followed by a caret (e.g. `5^`) is no longer treated as a redirection (#1873).
- The `$version` special variable can be overwritten, so that it can be used for other purposes if required.

## Notable fixes and improvements
- The `fish_realpath` builtin has been renamed to `realpath` and made compatible with GNU `realpath` when run without arguments (#3400). It is used only for systems without a `realpath` or `grealpath` utility (#3374).
- Improved color handling on terminals/consoles with 8-16 colors, particularly the use of bright named color (#3176, #3260).
- `fish_indent` can now read from files given as arguments, rather than just standard input (#3037).
- Fuzzy tab completions behave in a less surprising manner (#3090, #3211).
- `jobs` should only print its header line once (#3127).
- Wildcards in redirections are highlighted appropriately (#2789).
- Suggestions will be offered more often, like after removing characters (#3069).
- `history --merge` now correctly interleaves items in chronological order (#2312).
- Options for `fish_indent` have been aligned with the other binaries - in particular, `-d` now means `--debug`. The `--dump` option has been renamed to `--dump-parse-tree` (#3191).
- The display of bindings in the Web-based configuration has been greatly improved (#3325), as has the rendering of prompts (#2924).
- fish should no longer hang using 100% CPU in the C locale (#3214).
- A bug in FreeBSD 11 & 12, Dragonfly BSD & illumos prevented fish from working correctly on these platforms under UTF-8 locales; fish now avoids the buggy behaviour (#3050).
- Prompts which show git repository information (via `__fish_git_prompt`) are faster in large repositories (#3294) and slow filesystems (#3083).
- fish 2.3.0 reintroduced a problem where the greeting was printed even when using `read`; this has been corrected again (#3261).
- Vi mode changes the cursor depending on the current mode (#3215).
- Command lines with escaped space characters at the end tab-complete correctly (#2447).
- Added completions for:
  - `arcanist` (#3256)
  - `connmanctl` (#3419)
  - `figlet` (#3378)
  - `mdbook` (#3378)
  -  `ninja` (#3415)
  -  `p4`, the Perforce client (#3314)
  -  `pygmentize` (#3378)
  -  `ranger` (#3378)
- Improved completions for `aura` (#3297), `abbr` (#3267), `brew` (#3309), `chown` (#3380, #3383),`cygport` (#3392), `git` (#3274, #3226, #3225, #3094, #3087, #3035, #3021, #2982, #3230), `kill` & `pkill` (#3200), `screen` (#3271), `wget` (#3470), and `xz` (#3378).
- Distributors, packagers and developers will notice that the build process produces more succinct output by default; use `make V=1` to get verbose output (#3248).
- Improved compatibility with minor platforms including musl (#2988), Cygwin (#2993), Android (#3441, #3442), Haiku (#3322) and Solaris .

---

# fish 2.3.1 (released July 3, 2016)

This is a functionality and bugfix release. This release does not contain all the changes to fish since the last release, but fixes a number of issues directly affecting users at present and includes a small number of new features.

## Significant changes
- A new `fish_key_reader` binary for decoding interactive keypresses (#2991).
- `fish_mode_prompt` has been updated to reflect the changes in the way the Vi input mode is set up (#3067), making this more reliable.
- `fish_config` can now properly be launched from the OS X app bundle (#3140).

## Notable fixes and improvements

- Extra lines were sometimes inserted into the output under Windows (Cygwin and Microsoft Windows Subsystem for Linux) due to TTY timestamps not being updated (#2859).
- The `string` builtin's `match` mode now handles the combination of `-rnv` (match, invert and count) correctly (#3098).
- Improvements to TTY special character handling (#3064), locale handling (#3124) and terminal environment variable handling (#3060).
- Work towards handling the terminal modes for external commands launched from initialisation files (#2980).
- Ease the upgrade path from fish 2.2.0 and before by warning users to restart fish if the `string` builtin is not available (#3057).
- `type -a` now syntax-colorizes function source output.
- Added completions for `alsamixer`, `godoc`, `gofmt`, `goimports`, `gorename`, `lscpu`, `mkdir`, `modinfo`, `netctl-auto`, `poweroff`, `termite`, `udisksctl` and `xz` (#3123).
- Improved completions for `apt` (#3097), `aura` (#3102),`git` (#3114), `npm` (#3158), `string` and `suspend` (#3154).

---

# fish 2.3.0 (released May 20, 2016)

There are no significant changes between 2.3.0 and 2.3b2.

## Other notable fixes and improvements

- `abbr` now allows non-letter keys (#2996).
- Define a few extra colours on first start (#2987).
- Multiple documentation updates.
- Added completions for rmmod (#3007).
- Improved completions for git (#2998).

## Known issues

- Interactive commands started from fish configuration files or from the `-c` option may, under certain circumstances, be started with incorrect terminal modes and fail to behave as expected. A fix is planned but requires further testing (#2619).

---

# fish 2.3b2 (released May 5, 2016)

## Significant changes

- A new `fish_realpath` builtin and associated function to allow the use of `realpath` even on those platforms that don't ship an appropriate command (#2932).
- Alt-# toggles the current command line between commented and uncommented states, making it easy to save a command in history without executing it.
- The `fish_vi_mode` function is now deprecated in favour of `fish_vi_key_bindings`.

## Other notable fixes and improvements

- Fix the build on Cygwin (#2952) and RedHat Enterprise Linux/CentOS 5 (#2955).
- Avoid confusing the terminal line driver with non-printing characters in `fish_title` (#2453).
- Improved completions for busctl, git (#2585, #2879, #2984), and netctl.

---

# fish 2.3b1 (released April 19, 2016)

## Significant Changes

- A new `string` builtin to handle... strings! This builtin will measure, split, search and replace text strings, including using regular expressions. It can also be used to turn lists into plain strings using `join`. `string` can be used in place of `sed`, `grep`, `tr`, `cut`, and `awk` in many situations. (#2296)
- Allow using escape as the Meta modifier key, by waiting after seeing an escape character wait up to 300ms for an additional character. This is consistent with readline (e.g. bash) and can be configured via the `fish_escape_delay_ms variable`. This allows using escape as the Meta modifier. (#1356)
- Add new directories for vendor functions and configuration snippets (#2500)
- A new `fish_realpath` builtin and associated `realpath` function should allow scripts to resolve path names via `realpath` regardless of whether there is an external command of that name; albeit with some limitations. See the associated documentation.

## Backward-incompatible changes

- Unmatched globs will now cause an error, except when used with `for`, `set` or `count` (#2719)
- `and` and `or` will now bind to the closest `if` or `while`, allowing compound conditions without `begin` and `end` (#1428)
- `set -ql` now searches up to function scope for variables (#2502)
- `status -f` will now behave the same when run as the main script or using `source` (#2643)
- `source` no longer puts the file name in `$argv` if no arguments are given (#139)
- History files are stored under the `XDG_DATA_HOME` hierarchy (by default, in `~/.local/share`), and existing history will be moved on first use (#744)

## Other notable fixes and improvements

- Fish no longer silences errors in config.fish (#2702)
- Directory autosuggestions will now descend as far as possible if there is only one child directory (#2531)
- Add support for bright colors (#1464)
- Allow Ctrl-J (\cj) to be bound separately from Ctrl-M (\cm) (#217)
- psub now has a "-s"/"&#x2013;suffix" option to name the temporary file with that suffix
- Enable 24-bit colors on select terminals (#2495)
- Support for SVN status in the prompt (#2582)
- Mercurial and SVN support have been added to the Classic + Git (now Classic + VCS) prompt (via the new \__fish_vcs_prompt function) (#2592)
- export now handles variables with a "=" in the value (#2403)
- New completions for:
    -   alsactl
    -   Archlinux's asp, makepkg
    -   Atom's apm (#2390)
    -   entr - the "Event Notify Test Runner" (#2265)
    -   Fedora's dnf (#2638)
    -   OSX diskutil (#2738)
    -   pkgng (#2395)
    -   pulseaudio's pacmd and pactl
    -   rust's rustc and cargo (#2409)
    -   sysctl (#2214)
    -   systemd's machinectl (#2158), busctl (#2144), systemd-nspawn, systemd-analyze, localectl, timedatectl
    -   and more
- Fish no longer has a function called sgrep, freeing it for user customization (#2245)
- A rewrite of the completions for cd, fixing a few bugs (#2299, #2300, #562)
- Linux VTs now run in a simplified mode to avoid issues (#2311)
- The vi-bindings now inherit from the emacs bindings
- Fish will also execute `fish_user_key_bindings` when in vi-mode
- `funced` will now also check $VISUAL (#2268)
- A new `suspend` function (#2269)
- Subcommand completion now works better with split /usr (#2141)
- The command-not-found-handler can now be overridden by defining a function called `__fish_command_not_found_handler` in config.fish (#2332)
- A few fixes to the Sorin theme
- PWD shortening in the prompt can now be configured via the `fish_prompt_pwd_dir_length` variable, set to the length per path component (#2473)
- fish no longer requires `/etc/fish/config.fish` to correctly start, and now ships a skeleton file that only contains some documentation (#2799)

---

# fish 2.2.0 (released July 12, 2015)

### Significant changes ###

 * Abbreviations: the new `abbr` command allows for interactively-expanded abbreviations, allowing quick access to frequently-used commands (#731).
 * Vi mode: run `fish_vi_mode` to switch fish into the key bindings and prompt familiar to users of the Vi editor (#65).
 * New inline and interactive pager, which will be familiar to users of zsh (#291).
 * Underlying architectural changes: the `fishd` universal variable server has been removed as it was a source of many bugs and security problems. Notably, old fish sessions will not be able to communicate universal variable changes with new fish sessions. For best results, restart all running instances of `fish`.
 * The web-based configuration tool has been redesigned, featuring a prompt theme chooser and other improvements.
 * New German, Brazilian Portuguese, and Chinese translations.

### Backward-incompatible changes ###

These are kept to a minimum, but either change undocumented features or are too hard to use in their existing forms. These changes may break existing scripts.

 * `commandline` no longer interprets functions "in reverse", instead behaving as expected (#1567).
 * The previously-undocumented `CMD_DURATION` variable is now set for all commands and contains the execution time of the last command in milliseconds (#1585). It is no longer exported to other commands (#1896).
 * `if` / `else` conditional statements now return values consistent with the Single Unix Specification, like other shells (#1443).
 * A new "top-level" local scope has been added, allowing local variables declared on the commandline to be visible to subsequent commands. (#1908)

### Other notable fixes and improvements ###

 * New documentation design (#1662), which requires a Doxygen version 1.8.7 or newer to build.
 * Fish now defines a default directory for other packages to provide completions. By default this is `/usr/share/fish/vendor-completions.d`; on systems with `pkgconfig` installed this path is discoverable with `pkg-config --variable completionsdir fish`.
 * A new parser removes many bugs; all existing syntax should keep working.
 * New `fish_preexec` and `fish_postexec` events are fired before and after job execution respectively (#1549).
 * Unmatched wildcards no longer prevent a job from running. Wildcards used interactively will still print an error, but the job will proceed and the wildcard will expand to zero arguments (#1482).
 * The `.` command is deprecated and the `source` command is preferred (#310).
 * `bind` supports "bind modes", which allows bindings to be set for a particular named mode, to support the implementation of Vi mode.
 * A new `export` alias, which behaves like other shells (#1833).
 * `command` has a new `--search` option to print the name of the disk file that would be executed, like other shells' `command -v` (#1540).
 * `commandline` has a new `--paging-mode` option to support the new pager.
 * `complete` has a new `--wraps` option, which allows a command to (recursively) inherit the completions of a wrapped command (#393), and `complete -e` now correctly erases completions (#380).
 * Completions are now generated from manual pages by default on the first run of fish (#997).
 * `fish_indent` can now produce colorized (`--ansi`) and HTML (`--html`) output (#1827).
 * `functions --erase` now prevents autoloaded functions from being reloaded in the current session.
 * `history` has a new `--merge` option, to incorporate history from other sessions into the current session (#825).
 * `jobs` returns 1 if there are no active jobs (#1484).
 * `read` has several new options:
  * `--array` to break input into an array (#1540)
  * `--null` to break lines on NUL characters rather than newlines (#1694)
  * `--nchars` to read a specific number of characters (#1616)
  * `--right-prompt` to display a right-hand-side prompt during interactive read (#1698).
 * `type` has a new `-q` option to suppress output (#1540 and, like other shells, `type -a` now prints all matches for a command (#261).
 * Pressing F1 now shows the manual page for the current command (#1063).
 * `fish_title` functions have access to the arguments of the currently running argument as `$argv[1]` (#1542).
 * The OS command-not-found handler is used on Arch Linux (#1925), nixOS (#1852), openSUSE and Fedora (#1280).
 * `Alt`+`.` searches backwards in the token history, mapping to the same behavior as inserting the last argument of the previous command, like other shells (#89).
 * The `SHLVL` environment variable is incremented correctly (#1634 & #1693).
 * Added completions for `adb` (#1165 & #1211), `apt` (#2018), `aura` (#1292), `composer` (#1607), `cygport` (#1841), `dropbox` (#1533), `elixir` (#1167), `fossil`, `heroku` (#1790), `iex` (#1167), `kitchen` (#2000), `nix` (#1167), `node`/`npm` (#1566), `opam` (#1615), `setfacl` (#1752), `tmuxinator` (#1863), and `yast2` (#1739).
 * Improved completions for `brew` (#1090 & #1810), `bundler` (#1779), `cd` (#1135), `emerge` (#1840),`git` (#1680, #1834 & #1951), `man` (#960), `modprobe` (#1124), `pacman` (#1292), `rpm` (#1236), `rsync` (#1872), `scp` (#1145), `ssh` (#1234), `sshfs` (#1268), `systemctl` (#1462, #1950 & #1972), `tmux` (#1853), `vagrant` (#1748), `yum` (#1269), and `zypper` (#1787).

---

# fish 2.1.2  (released Feb 24, 2015)

fish 2.1.2 contains a workaround for a filesystem bug in Mac OS X Yosemite. #1859

Specifically, after installing fish 2.1.1 and then rebooting, "Verify Disk" in Disk Utility will report "Invalid number of hard links." We don't have any reports of data loss or other adverse consequences. fish 2.1.2 avoids triggering the bug, but does not repair an already affected filesystem. To repair the filesystem, you can boot into Recovery Mode and use Repair Disk from Disk Utility. Linux and versions of OS X prior to Yosemite are believed to be unaffected.

There are no other changes in this release.

---

# fish 2.1.1 (released September 26, 2014)

__Important:__ if you are upgrading, stop all running instances of `fishd` as soon as possible after installing this release; it will be restarted automatically. On most systems, there will be no further action required. Note that some environments (where `XDG_RUNTIME_DIR` is set), such as Fedora 20, will require a restart of all running fish processes before universal variables work as intended.

Distributors are highly encouraged to call `killall fishd`, `pkill fishd` or similar in installation scripts, or to warn their users to do so.

### Security fixes
 * The fish_config web interface now uses an authentication token to protect requests and only responds to requests from the local machine with this token, preventing a remote code execution attack. (closing CVE-2014-2914). #1438
 * `psub` and `funced` are no longer vulnerable to attacks which allow local privilege escalation and data tampering (closing CVE-2014-2906 and CVE-2014-3856). #1437
 * `fishd` uses a secure path for its socket, preventing a local privilege escalation attack (closing CVE-2014-2905). #1436
 * `__fish_print_packages` is no longer vulnerable to attacks which would allow local privilege escalation and data tampering (closing CVE-2014-3219). #1440

### Other fixes
 * `fishd` now ignores SIGPIPE, fixing crashes using tools like GNU Parallel and which occurred more often as a result of the other `fishd` changes. #1084 & #1690

---

# fish 2.1.0

Significant Changes
-------------------

* **Tab completions will fuzzy-match files.** #568

  When tab-completing a file, fish will first attempt prefix matches (`foo` matches `foobar`), then substring matches (`ooba` matches `foobar`), and lastly subsequence matches (`fbr` matches `foobar`). For example, in a directory with files foo1.txt, foo2.txt, foo3.txt…, you can type only the numeric part and hit tab to fill in the rest.

  This feature is implemented for files and executables. It is not yet implemented for options (like `--foobar`), and not yet implemented across path components (like `/u/l/b` to match `/usr/local/bin`).

* **Redirections now work better across pipelines.** #110, #877

  In particular, you can pipe stderr and stdout together, for example, with `cmd ^&1 | tee log.txt`, or the more familiar `cmd 2>&1 | tee log.txt`.

* **A single `%` now expands to the last job backgrounded.** #1008

  Previously, a single `%` would pid-expand to either all backgrounded jobs, or all jobs owned by your user. Now it expands to the last job backgrounded. If no job is in the background, it will fail to expand. In particular, `fg %` can be used to put the most recent background job in the foreground.

Other Notable Fixes
-------------------

* alt-U and alt+C now uppercase and capitalize words, respectively. #995

* VTE based terminals should now know the working directory. #906

* The autotools build now works on Mavericks. #968

* The end-of-line binding (ctrl+E) now accepts autosuggestions. #932

* Directories in `/etc/paths` (used on OS X) are now prepended instead of appended, similar to other shells. #927

* Option-right-arrow (used for partial autosuggestion completion) now works on iTerm2. #920

* Tab completions now work properly within nested subcommands. #913

* `printf` supports \e, the escape character. #910

* `fish_config history` no longer shows duplicate items. #900

* `$fish_user_paths` is now prepended to $PATH instead of appended. #888

* Jobs complete when all processes complete. #876


  For example, in previous versions of fish, `sleep 10 | echo Done` returns control immediately, because echo does not read from stdin. Now it does not complete until sleep exits (presumably after 10 seconds).

* Better error reporting for square brackets. #875

* fish no longer tries to add `/bin` to `$PATH` unless PATH is totally empty. #852

* History token substitution (alt-up) now works correctly inside subshells. #833

* Flow control is now disabled, freeing up ctrl-S and ctrl-Q for other uses. #814

* sh-style variable setting like `foo=bar` now produces better error messages. #809

* Commands with wildcards no longer produce autosuggestions. #785

* funced no longer freaks out when supplied with no arguments. #780

* fish.app now works correctly in a directory containing spaces. #774

* Tab completion cycling no longer occasionally fails to repaint. #765

* Comments now work in eval'd strings. #684

* History search (up-arrow) now shows the item matching the autosuggestion, if that autosuggestion was truncated. #650

* Ctrl-T now transposes characters, as in other shells. #128

---

# fish 2.0.0

Significant Changes
-------------------

* **Command substitutions now modify `$status` #547.**
  Previously the exit status of command substitutions (like `(pwd)`) was ignored; however now it modifies $status. Furthermore, the `set` command now only sets $status on failure; it is untouched on success. This allows for the following pattern:

  ```sh
  if set python_path (which python)
     ...
  end
  ```
  Because set does not modify $status on success, the if branch effectively tests whether `which` succeeded, and if so, whether the `set` also succeeded.
* **Improvements to $PATH handling.**
    * There is a new variable, `$fish_user_paths`, which can be set universally, and whose contents are appended to $PATH #527
    * /etc/paths and /etc/paths.d are now respected on OS X
    * fish no longer modifies $PATH to find its own binaries
* **Long lines no longer use ellipsis for line breaks**, and copy and paste
  should no longer include a newline even if the line was broken #300
* **New syntax for index ranges** (sometimes known as "slices") #212
* **fish now supports an `else if` statement** #134
* **Process and pid completion now works on OS X** #129
* **fish is now relocatable**, and no longer depends on compiled-in paths #125
* **fish now supports a right prompt (RPROMPT)** through the fish_right_prompt function #80
* **fish now uses posix_spawn instead of fork when possible**, which is much faster on BSD and OS X #11

Other Notable Fixes
-------------------

* Updated VCS completions (darcs, cvs, svn, etc.)
* Avoid calling getcwd on the main thread, as it can hang #696
* Control-D (forward delete) no longer stops at a period #667
* Completions for many new commands
* fish now respects rxvt's unique keybindings #657
* xsel is no longer built as part of fish. It will still be invoked if installed separately #633
* __fish_filter_mime no longer spews #628
* The --no-execute option to fish no longer falls over when reaching the end of a block #624
* fish_config knows how to find fish even if it's not in the $PATH #621
* A leading space now prevents writing to history, as is done in bash and zsh #615
* Hitting enter after a backslash only goes to a new line if it is followed by whitespace or the end of the line #613
* printf is now a builtin #611
* Event handlers should no longer fire if signals are blocked #608
* set_color is now a builtin #578
* man page completions are now located in a new generated_completions directory, instead of your completions directory #576
* tab now clears autosuggestions #561
* tab completion from within a pair of quotes now attempts to "appropriate" the closing quote #552
* $EDITOR can now be a list: for example, `set EDITOR gvim -f`) #541
* `case` bodies are now indented #530
* The profile switch `-p` no longer crashes #517
* You can now control-C out of `read` #516
* `umask` is now functional on OS X #515
* Avoid calling getpwnam on the main thread, as it can hang #512
* Alt-F or Alt-right-arrow (Option-F or option-right-arrow) now accepts one word of an autosuggestion #435
* Setting fish as your login shell no longer kills OpenSUSE #367
* Backslashes now join lines, instead of creating multiple commands #347
* echo now implements the -e flag to interpret escapes #337
* When the last token in the user's input contains capital letters, use its case in preference to that of the autosuggestion #335
* Descriptions now have their own muted color #279
* Wildcards beginning with a . (for example, `ls .*`) no longer match . and .. #270
* Recursive wildcards now handle symlink loops #268
* You can now delete history items from the fish_config web interface #250
* The OS X build now weak links `wcsdup` and `wcscasecmp` #240
* fish now saves and restores the process group, which prevents certain processes from being erroneously reported as stopped #197
* funced now takes an editor option #187
* Alternating row colors are available in fish pager through `fish_pager_color_secondary` #186
* Universal variable values are now stored based on your MAC address, not your hostname #183
* The caret ^ now only does a stderr redirection if it is the first character of a token, making git users happy #168
* Autosuggestions will no longer cause line wrapping #167
* Better handling of Unicode combining characters #155
* fish SIGHUPs processes more often #138
* fish no longer causes `sudo` to ask for a password every time
* fish behaves better under Midnight Commander #121
* `set -e` no longer crashes #100
* fish now will automatically import history from bash, if there is no fish history #66
* Backslashed-newlines inside quoted strings now behave more intuitively #52
* Tab titles should be shown correctly in iTerm2 #47
* scp remote path completion now sometimes works #42
* The `read` builtin no longer shows autosuggestions #29
* Custom key bindings can now be set via the `fish_user_key_bindings` function #21
* All Python scripts now run correctly under both Python 2 and Python 3 #14
* The "accept autosuggestion" key can now be configured #19
* Autosuggestions will no longer suggest invalid commands #6

---

# fishfish Beta r2

Bug Fixes
---------

* **Implicit cd** is back, for paths that start with one or two dots, a slash, or a tilde.
* **Overrides of default functions should be fixed.** The "internalized scripts" feature is disabled for now.
* **Disabled delayed suspend.** This is a strange job-control feature of BSD systems, including OS X. Disabling it frees up Control Y for other purposes; in particular, for yank, which now works on OS X.
* **fish_indent is fixed.** In particular, the `funced` and `funcsave` functions work again.
* A SIGTERM now ends the whole execution stack again (resolving #13).
* Bumped the __fish_config_interactive version number so the default fish_color_autosuggestion kicks in.
* fish_config better handles combined term256 and classic colors like "555 yellow".

New Features
------------

* **A history builtin**, and associated interactive function that enables deleting history items. Example usage:
      * Print all history items beginning with echo: `history --prefix echo`
      * Print all history items containing foo: `history --contains foo`
      * Interactively delete some items containing foo: `history --delete --contains foo`

Credit to @siteshwar for implementation. Thanks @siteshwar!

---

# fishfish Beta r1

## Scripting
* No changes! All existing fish scripts, config files, completions, etc. from trunk should continue to work.

## New Features
* **Autosuggestions**. Think URL fields in browsers. When you type a command, fish will suggest the rest of the command after the cursor, in a muted gray when possible. You can accept the suggestion with the right arrow key or Ctrl-F. Suggestions come from command history, completions, and some custom code for cd; there's a lot of potential for improvement here. The suggestions are computed on a background pthread, so they never slow down your typing. The autosuggestion feature is incredible. I miss it dearly every time I use anything else.

* **term256 support** where available, specifically modern xterms and OS X Lion. You can specify colors the old way ('set_color cyan') or by specifying RGB hex values ('set_color FF3333'); fish will pick the closest supported color. Some xterms do not advertise term256 support either in the $TERM or terminfo max_colors field, but nevertheless support it. For that reason, fish will default into using it on any xterm (but it can be disabled with an environment variable).

* **Web-based configuration** page. There is a new function 'fish_config'. This spins up a simple Python web server and opens a browser window to it. From this web page, you can set your shell colors and view your functions, variables, and history; all changes apply immediately to all running shells. Eventually all configuration ought to be supported via this mechanism (but in addition to, not instead of, command line mechanisms).

* **Man page completions**. There is a new function 'fish_update_completions'. This function reads all the man1 files from your manpath, removes the roff formatting, parses them to find the commands and options, and outputs fish completions into ~/.config/fish/completions. It won't overwrite existing completion files (except ones that it generated itself).

## Programmatic Changes
* fish is now entirely in C++. I have no particular love for C++, but it provides a ready memory-model to replace halloc. We've made an effort to keep it to a sane and portable subset (no C++11, no boost, no going crazy with templates or smart pointers), but we do use the STL and a little tr1.
* halloc is entirely gone, replaced by normal C++ ownership semantics. If you don't know what halloc is, well, now you have two reasons to be happy.
* All the crufty C data structures are entirely gone. array_list_t, priority_queue_t, hash_table_t, string_buffer_t have been removed and replaced by STL equivalents like std::vector, std::map, and std::wstring. A lot of the string handling now uses std::wstring instead of wchar_t *
* fish now spawns pthreads for tasks like syntax highlighting that require blocking I/O.
* History has been completely rewritten. History files now use an extensible YAML-style syntax. History "merging" (multiple shells writing to the same history file) now works better. There is now a maximum history length of about 250k items (256 * 1024).
* The parser has been "instanced," so you can now create more than one.
* Total #LoC has shrunk slightly even with the new features.

## Performance
* fish now runs syntax highlighting in a background thread, so typing commands is always responsive even on slow filesystems.
* echo, test, and pwd are now builtins, which eliminates many forks.
* The files in share/functions and share/completions now get 'internalized' into C strings that get compiled in with fish. This substantially reduces the number of files touched at startup. A consequence is that you cannot change these functions without recompiling, but often other functions depend on these "standard" functions, so changing them is perhaps not a good idea anyways.

Here are some system call counts for launching and then exiting fish with the default configuration, on OS X. The first column is fish trunk, the next column is with our changes, and the last column is bash for comparison. This data was collected via dtrace.

<table>
<tr> <th> <th> before <th> after <th> bash
<tr> <th> open <td> 9 <td> 4 <td> 5
<tr> <th> fork <td> 28 <td> 14 <td> 0
<tr> <th> stat <td> 131 <td> 85 <td> 11
<tr> <th> lstat <td> 670 <td> 0 <td> 0
<tr> <th> read <td> 332 <td> 80 <td> 4
<tr> <th> write <td> 172 <td> 149 <td> 0
</table>

The large number of forks relative to bash are due to fish's insanely expensive default prompt, which is unchanged in my version. If we switch to a prompt comparable to bash's (lame) default, the forks drop to 16 with trunk, 4 after our changes.

The large reduction in lstat() numbers is due to fish no longer needing to call ttyname() on OS X.

We've got some work to do to be as lean as bash, but we're on the right track.<|MERGE_RESOLUTION|>--- conflicted
+++ resolved
@@ -9,11 +9,7 @@
 - The fish manual, tutorial and FAQ are now available in `man` format as `fish-doc`, `fish-tutorial` and `fish-faq` respectively (#5521).
 - Like other shells, `cd` now always looks for its argument in the current directory as a last resort, even if the `CDPATH` variable does not include it or "." (#4484).
 - `fish` now correctly handles CDPATH entries that starts with `..` (#6220).
-<<<<<<< HEAD
-- New redirections `&>` and `&|` may be used to redirect or pipe stdout, and also redirect stderr to stdout (#6192).
 - The `fish_trace` variable may be set to trace execution. This performs a similar role as `set -x`.
-=======
->>>>>>> ab011b0c
 
 ### Syntax changes and new commands
 - Brace expansion now only takes place if the braces include a "," or a variable expansion, meaning common commands such as `git reset HEAD@{0}` do not require escaping (#5869).
