/** \file screen.h High level library for handling the terminal screen

  The screen library allows the interactive reader to write its
  output to screen efficiently by keeping an internal representation
  of the current screen contents and trying to find a reasonably
  efficient way for transforming that to the desired screen content.

  The current implementation is less smart than ncurses allows
  and can not for example move blocks of text around to handle text
  insertion.
  */
#ifndef FISH_SCREEN_H
#define FISH_SCREEN_H

#include <vector>
<<<<<<< HEAD
#include <sys/stat.h>
=======
#include "highlight.h"
>>>>>>> e2fe8730

/**
   A class representing a single line of a screen.
*/
struct line_t
{
    std::vector<wchar_t> text;
    std::vector<highlight_spec_t> colors;
    bool is_soft_wrapped;

    line_t() : text(), colors(), is_soft_wrapped(false)
    {
    }

    void clear(void)
    {
        text.clear();
        colors.clear();
    }

    void append(wchar_t txt, highlight_spec_t color)
    {
        text.push_back(txt);
        colors.push_back(color);
    }

    size_t size(void) const
    {
        return text.size();
    }

    wchar_t char_at(size_t idx) const
    {
        return text.at(idx);
    }

    highlight_spec_t color_at(size_t idx) const
    {
        return colors.at(idx);
    }
    
    void append_line(const line_t &line)
    {
        text.insert(text.end(), line.text.begin(), line.text.end());
        colors.insert(colors.end(), line.colors.begin(), line.colors.end());
    }

};

/**
 A class representing screen contents.
*/
class screen_data_t
{
    std::vector<line_t> line_datas;

public:

    struct cursor_t
    {
        int x;
        int y;
        cursor_t() : x(0), y(0) { }
        cursor_t(int a, int b) : x(a), y(b) { }
    } cursor;

    line_t &add_line(void)
    {
        line_datas.resize(line_datas.size() + 1);
        return line_datas.back();
    }

    void resize(size_t size)
    {
        line_datas.resize(size);
    }

    line_t &create_line(size_t idx)
    {
        if (idx >= line_datas.size())
        {
            line_datas.resize(idx + 1);
        }
        return line_datas.at(idx);
    }

    line_t &line(size_t idx)
    {
        return line_datas.at(idx);
    }

    size_t line_count(void)
    {
        return line_datas.size();
    }
    
    void append_lines(const screen_data_t &d)
    {
        this->line_datas.insert(this->line_datas.end(), d.line_datas.begin(), d.line_datas.end());
    }
};

/**
   The class representing the current and desired screen contents.
*/
class screen_t
{
public:

    /** Constructor */
    screen_t();

    /**
      The internal representation of the desired screen contents.
    */
    screen_data_t desired;
    /**
      The internal representation of the actual screen contents.
    */
    screen_data_t actual;

    /**
       A string containing the prompt which was last printed to
       the screen.
    */
    wcstring actual_left_prompt;

    /** Last right prompt width */
    size_t last_right_prompt_width;

    /**
      The actual width of the screen at the time of the last screen
      write.
    */
    int actual_width;

    /** If we support soft wrapping, we can output to this location without any cursor motion. */
    screen_data_t::cursor_t soft_wrap_location;

    /** Whether the last-drawn autosuggestion (if any) is truncated, or hidden entirely */
    bool autosuggestion_is_truncated;

    /**
     This flag is set to true when there is reason to suspect that
     the parts of the screen lines where the actual content is not
     filled in may be non-empty. This means that a clr_eol command
     has to be sent to the terminal at the end of each line, including
     actual_lines_before_reset.
    */
    bool need_clear_lines;

    /** Whether there may be yet more content after the lines, and we issue a clr_eos if possible. */
    bool need_clear_screen;

    /** If we need to clear, this is how many lines the actual screen had, before we reset it. This is used when resizing the window larger: if the cursor jumps to the line above, we need to remember to clear the subsequent lines. */
    size_t actual_lines_before_reset;

    /**
       These status buffers are used to check if any output has occurred
       other than from fish's main loop, in which case we need to redraw.
    */
    struct stat prev_buff_1, prev_buff_2, post_buff_1, post_buff_2;
};

/**
   This is the main function for the screen putput library. It is used
   to define the desired contents of the screen. The screen command
   will use it's knowlege of the current contents of the screen in
   order to render the desired output using as few terminal commands
   as possible.

    \param s the screen on which to write
    \param left_prompt the prompt to prepend to the command line
    \param right_prompt the right prompt, or NULL if none
    \param commandline the command line
    \param explicit_len the number of characters of the "explicit" (non-autosuggestion) portion of the command line
    \param colors the colors to use for the comand line
    \param indent the indent to use for the command line
    \param cursor_pos where the cursor is
*/
void s_write(screen_t *s,
             const wcstring &left_prompt,
             const wcstring &right_prompt,
             const wcstring &commandline,
             size_t explicit_len,
             const highlight_spec_t *colors,
             const int *indent,
             size_t cursor_pos,
             const screen_data_t *pager_data);

/**
    This function resets the screen buffers internal knowledge about
    the contents of the screen. Use this function when some other
    function than s_write has written to the screen.

    \param s the screen to reset
    \param reset_cursor whether the line on which the cursor has changed should be assumed to have changed. If \c reset_cursor is false, the library will attempt to make sure that the screen area does not seem to move up or down on repaint.
    \param reset_prompt whether to reset the prompt as well.

    If reset_cursor is incorrectly set to false, this may result in
    screen contents being erased. If it is incorrectly set to true, it
    may result in one or more lines of garbage on screen on the next
    repaint. If this happens during a loop, such as an interactive
    resizing, there will be one line of garbage for every repaint,
    which will quickly fill the screen.
*/
void s_reset(screen_t *s, bool reset_cursor, bool reset_prompt = true);


enum screen_reset_mode_t
{
    /* Do not make a new line, do not repaint the prompt. */
    screen_reset_current_line_contents,

    /* Do not make a new line, do repaint the prompt. */
    screen_reset_current_line_and_prompt,

    /* Abandon the current line, go to the next one, repaint the prompt */
    screen_reset_abandon_line,

    /* Abandon the current line, go to the next one, clear the rest of the screen */
    screen_reset_abandon_line_and_clear_to_end_of_screen
};

void s_reset(screen_t *s, screen_reset_mode_t mode);

/* Returns the length of an escape code. Exposed for testing purposes only. */
size_t escape_code_length(const wchar_t *code);

#endif<|MERGE_RESOLUTION|>--- conflicted
+++ resolved
@@ -13,11 +13,8 @@
 #define FISH_SCREEN_H
 
 #include <vector>
-<<<<<<< HEAD
 #include <sys/stat.h>
-=======
 #include "highlight.h"
->>>>>>> e2fe8730
 
 /**
    A class representing a single line of a screen.
