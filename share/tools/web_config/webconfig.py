--- conflicted
+++ resolved
@@ -7,11 +7,7 @@
 if IS_PY2:
     import SimpleHTTPServer
     import SocketServer
-<<<<<<< HEAD
-    import urlparse
-=======
     from urlparse import parse_qs
->>>>>>> ef566836
 else:
     import http.server as SimpleHTTPServer
     import socketserver as SocketServer
@@ -23,17 +19,10 @@
 def run_fish_cmd(text):
     from subprocess import PIPE
     p = subprocess.Popen(["fish"], stdin=PIPE, stdout=PIPE, stderr=PIPE)
-<<<<<<< HEAD
-    if not IS_PY2:
-    	text = text.encode('utf-8')
-    out, err = p.communicate(text)
-    if not IS_PY2:
-=======
     if IS_PY2:
         out, err = p.communicate(text)
     else:
         out, err = p.communicate(bytes(text, 'utf-8'))
->>>>>>> ef566836
         out = str(out, 'utf-8')
         err = str(err, 'utf-8')
     return(out, err)
@@ -306,19 +295,10 @@
                 length = int(self.headers.getheader('content-length'))
             except AttributeError:
                 length = int(self.headers['content-length'])
-<<<<<<< HEAD
-                
             # parse_qs borks if we give it a Unicode string in Python2.
             url_str = self.rfile.read(length).decode('utf-8')
             if IS_PY2: url_str = str(url_str)
             postvars = cgi.parse_qs(url_str, keep_blank_values=1)
-=======
-
-            data = self.rfile.read(length)
-            if not IS_PY2:
-                data = data.decode('utf-8')
-            postvars = parse_qs(data, keep_blank_values=1)
->>>>>>> ef566836
         else:
             postvars = {}
 
@@ -339,17 +319,8 @@
             output = [self.do_get_function(what[0])]
         elif p == '/delete_history_item/':
             what = postvars.get('what')
-<<<<<<< HEAD
-            if what == None: #Will be None for python3
-                what = postvars.get(b'what')
-                what[0] = str(what[0]).lstrip("b'").rstrip("'")
-            what = what[0] # It's a list!
-            if self.do_delete_history_item(what):
-            	output = ["OK"]
-=======
             if self.do_delete_history_item(what[0]):
                 output = ["OK"]
->>>>>>> ef566836
             else:
                 output = ["Unable to delete history item"]
         else:
